--- conflicted
+++ resolved
@@ -175,20 +175,11 @@
 	return v
 }
 
-<<<<<<< HEAD
-// EncryptText encrypts a message to a number of recipients and, optionally, signs
-// it. hints contains optional information, that is also encrypted, that aids
-// the recipients in processing the message. The resulting WriteCloser must
-// be closed after the contents of the file have been written.
-// If config is nil, sensible defaults will be used.
-// The signing is done in text mode
-=======
 // EncryptText encrypts a message to a number of recipients and, optionally,
 // signs it. Optional information is contained in 'hints', also encrypted, that
 // aids the recipients in processing the message. The resulting WriteCloser
 // must be closed after the contents of the file have been written. If config
 // is nil, sensible defaults will be used. The signing is done in text mode.
->>>>>>> 1fa7f403
 func EncryptText(ciphertext io.Writer, to []*Entity, signed *Entity, hints *FileHints, config *packet.Config) (plaintext io.WriteCloser, err error) {
 	return encrypt(ciphertext, to, signed, hints, packet.SigTypeText, config)
 }
